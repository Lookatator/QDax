import argparse
import operator
from collections import OrderedDict

import matplotlib
import matplotlib.pyplot as plt
import numpy as np
import seaborn as sns
import toolz as toolz
from matplotlib.colors import ListedColormap
from matplotlib.lines import Line2D

import analysis.plot_utils as pu
from analysis import data_collectors
from analysis.data_loaders import DataLoader


def get_relevant_data(
    data_collector_all_variants, attribute_comparison_name, sorting_attributes_fn
):

    # GET DATA #
    batch_size_dict = data_collector_all_variants.get_common_attribute_per_variant(
        lambda x: x.configuration.population_size
    )
    print(batch_size_dict)

    attribute_legend_per_variant = data_collector_all_variants.map_and_reduce(
        map_fn=toolz.compose(
            operator.attrgetter(attribute_comparison_name),
            operator.attrgetter("configuration"),
        ),
        reduce_fn=toolz.compose(
            operator.itemgetter(0),
            list,
        ),
    )
    # Sorting dictionary legend ordering by sorting attributes using sorting_attributes_fn
    attribute_legend_per_variant_ordered = OrderedDict(
        sorted(
            attribute_legend_per_variant.items(),
            key=lambda key_value_pair: sorting_attributes_fn(key_value_pair[1]),
        )
    )

    avg_eval_per_sec_dict = (
        data_collector_all_variants.map_function_to_replication_collection(
            map_fn=operator.attrgetter("timings.avg_eval_per_sec")
        )
    )

    full_runtime_dict = (
        data_collector_all_variants.map_function_to_replication_collection(
            map_fn=operator.attrgetter("timings.full_training")
        )
    )

    batch_size_list = []
    avg_eval_per_sec_list = []
    medians_evalps = []
    quantile_1_evalps = []
    quantile_3_evalps = []

    full_runtime_list = []
    medians_full_runtime = []
    quantile_1_full_runtime = []
    quantile_3_full_runtime = []
    for index_variant, variant_folder in enumerate(
        attribute_legend_per_variant_ordered
    ):

        batch_size_list.append(batch_size_dict[variant_folder])
        avg_eval_per_sec = list(avg_eval_per_sec_dict[variant_folder].values())
        full_runtime = list(full_runtime_dict[variant_folder].values())

        avg_eval_per_sec_list.append(avg_eval_per_sec)
        medians_evalps.append(np.quantile(avg_eval_per_sec, q=0.5))
        quantile_1_evalps.append(np.quantile(avg_eval_per_sec, q=0.25))
        quantile_3_evalps.append(np.quantile(avg_eval_per_sec, q=0.75))

        full_runtime_list.append(full_runtime)
        medians_full_runtime.append(np.quantile(full_runtime, q=0.5))
        quantile_1_full_runtime.append(np.quantile(full_runtime, q=0.25))
        quantile_3_full_runtime.append(np.quantile(full_runtime, q=0.75))

    return (
        batch_size_list,
        medians_evalps,
        quantile_1_evalps,
        quantile_3_evalps,
        medians_full_runtime,
        quantile_1_full_runtime,
        quantile_3_full_runtime,
    )


<<<<<<< HEAD
def generate_figure(
    path_save,
    attribute_comparison_name,
    data_collector_all_variants,
    data_collector_all_variants_2,
    data_collector_all_variants_3,
):
=======
def generate_figure(path_save, attribute_comparison_name, data_collector_all_variants,): # data_collector_all_variants_2, data_collector_all_variants_3):
>>>>>>> 8b40a941
    sorting_attributes_fn = int

    plt.style.use("classic")
    plt.clf()
    plt.cla()
    plt.close()

    matplotlib.rc_file_defaults()

    pu.figure_setup()
    pu.set_font_size(13)

    fig, (ax1, ax2) = plt.subplots(1, 2, constrained_layout=True)
    fig_size = pu.get_fig_size(14, 6)
    fig.set_size_inches(*fig_size)

    # plot env_name and grid shape in title
    env_name_per_variant_dict = data_collector_all_variants.map_and_reduce(
        map_fn=toolz.compose(
            operator.attrgetter("configuration.env_name"),
        ),
        reduce_fn=toolz.compose(
            operator.itemgetter(0),
            list,
        ),
    )
    grid_shape_per_variant_dict = data_collector_all_variants.map_and_reduce(
        map_fn=toolz.compose(
            operator.attrgetter("configuration.grid_shape"),
        ),
        reduce_fn=toolz.compose(
            operator.itemgetter(0),
            list,
        ),
    )

    print(env_name_per_variant_dict.values())
    env_name = list(env_name_per_variant_dict.values())[0]
    grid_shape = list(grid_shape_per_variant_dict.values())[0]
    entire_title_plot = "Env: " + str(env_name) + "  Grid shape: " + str(grid_shape)
    fig.suptitle(entire_title_plot)

    # LEGEND AND COLORS #

    my_cmap = ListedColormap(sns.color_palette("colorblind").as_hex())
    list_colors = [
        my_cmap.colors[index_color]
        for index_color in range(len(data_collector_all_variants))
    ]

    # MAIN PLOTTTING #
    # data_collector_list = [data_collector_all_variants, data_collector_all_variants_2]
    data_collector_list = [data_collector_all_variants]
    for data_collector_av in data_collector_list:

        (
            batch_size_list,
            medians_evalps,
            quantile_1_evalps,
            quantile_3_evalps,
            medians_full_runtime,
            quantile_1_full_runtime,
            quantile_3_full_runtime,
        ) = get_relevant_data(
            data_collector_av, attribute_comparison_name, sorting_attributes_fn
        )

        print(len(batch_size_list))
        x_ticks = [i for i in range(1, len(batch_size_list) + 1)]

        ax1.plot(batch_size_list, medians_evalps, "o-")
        ax1.fill_between(
            batch_size_list,
            quantile_1_evalps,
            quantile_3_evalps,
            alpha=0.3,
        )

        ax2.plot(batch_size_list, medians_full_runtime, "o-")
        ax2.fill_between(
            batch_size_list,
            quantile_1_full_runtime,
            quantile_3_full_runtime,
            alpha=0.3,
        )

    # ax1.set_xticks(ticks=x_ticks, labels=batch_size_list)
    ax1.set_ylabel("Average Eval/s")
    ax1.set_xlabel("Batch Size")
<<<<<<< HEAD
    # ax1.set_yscale('log')
    # ax1.set_xscale('log')
=======
    ax1.set_yscale('log') 
    ax1.set_xscale('log') 
>>>>>>> 8b40a941
    ax1.grid()

    # ax2.set_xticks(ticks=x_ticks, labels=batch_size_list)
    # ax2.set_yscale('log')
    # ax2.set_xscale('log')
    ax2.set_ylabel("Full Runtime")
    ax2.set_xlabel("Batch Size")
    ax2.grid()

    # LEGEND FOR PLOT #
    dict_colors_per_variant_name = {
        variant: list_colors[i]
        for i, variant in enumerate(
            data_collector_all_variants.collection_from_variant_str_dict
        )
    }
    legend_elements = [
        Line2D(
            [0],
            [0],
            marker="o",
            color="w",
            markerfacecolor=dict_colors_per_variant_name[variant],
            markersize=13,
        )
        for variant in data_collector_all_variants.collection_from_variant_str_dict
    ]
    legend_elements = [
        Line2D([0], [0], marker="o", color="w", markerfacecolor="w", markersize=13),
        *legend_elements,
    ]

    # SAVING OR SHOWING PLOT #
    if path_save:
        pu.save_fig(fig, path_save)
    else:
        plt.show()

    plt.clf()
    plt.cla()
    plt.close()


def get_args():
    parser = argparse.ArgumentParser()
    parser.add_argument("--results", type=str, help="where to load the results from")
    parser.add_argument("-s", "--save", help="where to save the results")
    parser.add_argument("--exp-name", type=str)
    parser.add_argument(
        "--attribute",
        default="population_size",
        help="which attribute to consider for comparison in config files",
    )
    parser.add_argument(
        "--data-loader",
        default="qdax",
        choices=DataLoader.get_dataloader_from_name_dict().keys(),
    )

    return parser.parse_args()


def main():
    args = get_args()
<<<<<<< HEAD
    qdax_data_loader = DataLoader.get_dataloader_from_name_dict()[
        "qdax"
    ]  # [args.data_loader]
    pyribs_data_loader = DataLoader.get_dataloader_from_name_dict()["pyribs"]
    pyme_data_loader = DataLoader.get_dataloader_from_name_dict()["pymapelites"]

    qdax_data_collector_all_variants = data_collectors.DataCollectionAllVariants(
        data_loader=qdax_data_loader,
        main_result_folder="./ant_omni_timetest/",  # "./results/2021-12-14_21_09_06_660105_fAL/", #args.results,
        experiment_name="qdax_training",
    )  # args.exp_name)

    pyribs_data_collector_all_variants = data_collectors.DataCollectionAllVariants(
        data_loader=pyribs_data_loader,
        main_result_folder="./walker_pyribs_hpc_results/2021-12-17_18_17_25_16_0Pp/",  # "./walker_pyribs_hpc_results/2021-12-16_18_10_35_15_ON5/",
        experiment_name="pyribs_training",
    )  # args.exp_name)

    pyme_data_collector_all_variants = data_collectors.DataCollectionAllVariants(
        data_loader=pyme_data_loader,
        main_result_folder="./walker_pyme_hpc_results/2021-12-17_01_08_14_15_7EO/",  # "./walker_pyribs_hpc_results/2021-12-16_18_10_35_15_ON5/",
        experiment_name="pymapelites_training",
    )  # args.exp_name)

    generate_figure(
        path_save=args.save,
        attribute_comparison_name=args.attribute,
        data_collector_all_variants=qdax_data_collector_all_variants,
        data_collector_all_variants_2=pyribs_data_collector_all_variants,
        data_collector_all_variants_3=pyme_data_collector_all_variants,
    )

=======
    qdax_data_loader = DataLoader.get_dataloader_from_name_dict()['qdax'] #[args.data_loader]
    pyribs_data_loader = DataLoader.get_dataloader_from_name_dict()['pyribs']
    pyme_data_loader = DataLoader.get_dataloader_from_name_dict()['pymapelites']

    qdax_data_collector_all_variants = data_collectors.DataCollectionAllVariants(data_loader=qdax_data_loader,
                                                                            main_result_folder=args.results,#"./results/2021-12-14_21_09_06_660105_fAL/", #args.results,
                                                                            experiment_name='qdax_training')#args.exp_name)

    # pyribs_data_collector_all_variants = data_collectors.DataCollectionAllVariants(data_loader=pyribs_data_loader,
    #                                                                         main_result_folder="./walker_pyribs_hpc_results/2021-12-17_18_17_25_16_0Pp/", #"./walker_pyribs_hpc_results/2021-12-16_18_10_35_15_ON5/",
    #                                                                         experiment_name='pyribs_training')#args.exp_name)

    # pyme_data_collector_all_variants = data_collectors.DataCollectionAllVariants(data_loader=pyme_data_loader,
    #                                                                         main_result_folder= "./walker_pyme_hpc_results/2021-12-17_01_08_14_15_7EO/", #"./walker_pyribs_hpc_results/2021-12-16_18_10_35_15_ON5/",
    #                                                                         experiment_name='pymapelites_training')#args.exp_name)


    generate_figure(path_save=args.save,
                    attribute_comparison_name=args.attribute,
                    data_collector_all_variants=qdax_data_collector_all_variants,) 
                    # data_collector_all_variants_2=pyribs_data_collector_all_variants,
                    # data_collector_all_variants_3=pyme_data_collector_all_variants,)
>>>>>>> 8b40a941

if __name__ == "__main__":
    main()<|MERGE_RESOLUTION|>--- conflicted
+++ resolved
@@ -94,17 +94,11 @@
     )
 
 
-<<<<<<< HEAD
 def generate_figure(
     path_save,
     attribute_comparison_name,
     data_collector_all_variants,
-    data_collector_all_variants_2,
-    data_collector_all_variants_3,
-):
-=======
-def generate_figure(path_save, attribute_comparison_name, data_collector_all_variants,): # data_collector_all_variants_2, data_collector_all_variants_3):
->>>>>>> 8b40a941
+):  # data_collector_all_variants_2, data_collector_all_variants_3):
     sorting_attributes_fn = int
 
     plt.style.use("classic")
@@ -194,13 +188,8 @@
     # ax1.set_xticks(ticks=x_ticks, labels=batch_size_list)
     ax1.set_ylabel("Average Eval/s")
     ax1.set_xlabel("Batch Size")
-<<<<<<< HEAD
-    # ax1.set_yscale('log')
-    # ax1.set_xscale('log')
-=======
-    ax1.set_yscale('log') 
-    ax1.set_xscale('log') 
->>>>>>> 8b40a941
+    ax1.set_yscale("log")
+    ax1.set_xscale("log")
     ax1.grid()
 
     # ax2.set_xticks(ticks=x_ticks, labels=batch_size_list)
@@ -265,7 +254,6 @@
 
 def main():
     args = get_args()
-<<<<<<< HEAD
     qdax_data_loader = DataLoader.get_dataloader_from_name_dict()[
         "qdax"
     ]  # [args.data_loader]
@@ -274,54 +262,26 @@
 
     qdax_data_collector_all_variants = data_collectors.DataCollectionAllVariants(
         data_loader=qdax_data_loader,
-        main_result_folder="./ant_omni_timetest/",  # "./results/2021-12-14_21_09_06_660105_fAL/", #args.results,
+        main_result_folder=args.results,  # "./results/2021-12-14_21_09_06_660105_fAL/", #args.results,
         experiment_name="qdax_training",
     )  # args.exp_name)
 
-    pyribs_data_collector_all_variants = data_collectors.DataCollectionAllVariants(
-        data_loader=pyribs_data_loader,
-        main_result_folder="./walker_pyribs_hpc_results/2021-12-17_18_17_25_16_0Pp/",  # "./walker_pyribs_hpc_results/2021-12-16_18_10_35_15_ON5/",
-        experiment_name="pyribs_training",
-    )  # args.exp_name)
-
-    pyme_data_collector_all_variants = data_collectors.DataCollectionAllVariants(
-        data_loader=pyme_data_loader,
-        main_result_folder="./walker_pyme_hpc_results/2021-12-17_01_08_14_15_7EO/",  # "./walker_pyribs_hpc_results/2021-12-16_18_10_35_15_ON5/",
-        experiment_name="pymapelites_training",
-    )  # args.exp_name)
+    # pyribs_data_collector_all_variants = data_collectors.DataCollectionAllVariants(data_loader=pyribs_data_loader,
+    #                                                                         main_result_folder="./walker_pyribs_hpc_results/2021-12-17_18_17_25_16_0Pp/", #"./walker_pyribs_hpc_results/2021-12-16_18_10_35_15_ON5/",
+    #                                                                         experiment_name='pyribs_training')#args.exp_name)
+
+    # pyme_data_collector_all_variants = data_collectors.DataCollectionAllVariants(data_loader=pyme_data_loader,
+    #                                                                         main_result_folder= "./walker_pyme_hpc_results/2021-12-17_01_08_14_15_7EO/", #"./walker_pyribs_hpc_results/2021-12-16_18_10_35_15_ON5/",
+    #                                                                         experiment_name='pymapelites_training')#args.exp_name)
 
     generate_figure(
         path_save=args.save,
         attribute_comparison_name=args.attribute,
         data_collector_all_variants=qdax_data_collector_all_variants,
-        data_collector_all_variants_2=pyribs_data_collector_all_variants,
-        data_collector_all_variants_3=pyme_data_collector_all_variants,
-    )
-
-=======
-    qdax_data_loader = DataLoader.get_dataloader_from_name_dict()['qdax'] #[args.data_loader]
-    pyribs_data_loader = DataLoader.get_dataloader_from_name_dict()['pyribs']
-    pyme_data_loader = DataLoader.get_dataloader_from_name_dict()['pymapelites']
-
-    qdax_data_collector_all_variants = data_collectors.DataCollectionAllVariants(data_loader=qdax_data_loader,
-                                                                            main_result_folder=args.results,#"./results/2021-12-14_21_09_06_660105_fAL/", #args.results,
-                                                                            experiment_name='qdax_training')#args.exp_name)
-
-    # pyribs_data_collector_all_variants = data_collectors.DataCollectionAllVariants(data_loader=pyribs_data_loader,
-    #                                                                         main_result_folder="./walker_pyribs_hpc_results/2021-12-17_18_17_25_16_0Pp/", #"./walker_pyribs_hpc_results/2021-12-16_18_10_35_15_ON5/",
-    #                                                                         experiment_name='pyribs_training')#args.exp_name)
-
-    # pyme_data_collector_all_variants = data_collectors.DataCollectionAllVariants(data_loader=pyme_data_loader,
-    #                                                                         main_result_folder= "./walker_pyme_hpc_results/2021-12-17_01_08_14_15_7EO/", #"./walker_pyribs_hpc_results/2021-12-16_18_10_35_15_ON5/",
-    #                                                                         experiment_name='pymapelites_training')#args.exp_name)
-
-
-    generate_figure(path_save=args.save,
-                    attribute_comparison_name=args.attribute,
-                    data_collector_all_variants=qdax_data_collector_all_variants,) 
-                    # data_collector_all_variants_2=pyribs_data_collector_all_variants,
-                    # data_collector_all_variants_3=pyme_data_collector_all_variants,)
->>>>>>> 8b40a941
+    )
+    # data_collector_all_variants_2=pyribs_data_collector_all_variants,
+    # data_collector_all_variants_3=pyme_data_collector_all_variants,)
+
 
 if __name__ == "__main__":
     main()